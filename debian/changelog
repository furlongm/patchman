--- conflicted
+++ resolved
@@ -1,6 +1,3 @@
-<<<<<<< HEAD
-patchman (1.2.12-1) UNRELEASED; urgency=medium
-=======
 patchman (2.0.0-1) stable; urgency=medium
 
   [ Marcus Furlong ]
@@ -9,7 +6,6 @@
  -- Marcus Furlong <furlongm@gmail.com>  Tue, 07 Feb 2020 04:19:57 +0000
 
 patchman (1.2.11-1) UNRELEASED; urgency=medium
->>>>>>> 3bc06d9c
 
   [ Bolol ]
   * use full path for patchman-client (#174)
