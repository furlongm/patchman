--- conflicted
+++ resolved
@@ -1,9 +1,5 @@
 # Copyright 2012 VPAC, http://www.vpac.org
-<<<<<<< HEAD
-# Copyright 2013-2020 Marcus Furlong <furlongm@gmail.com>
-=======
 # Copyright 2013-2021 Marcus Furlong <furlongm@gmail.com>
->>>>>>> 12ae8693
 #
 # This file is part of Patchman.
 #
@@ -24,17 +20,10 @@
 from reports.models import Report
 
 if settings.USE_ASYNC_PROCESSING:
-<<<<<<< HEAD
-    from celery.task import task
-    from patchman.celery import app
-
-    @app.task()
-=======
     from celery import shared_task
     from patchman.celery import app  # noqa
 
     @shared_task
->>>>>>> 12ae8693
     def process_report(report_id):
         report = Report.objects.get(id=report_id)
         report.process(verbose=True)