# Copyright 2012 VPAC, http://www.vpac.org
# Copyright 2013-2021 Marcus Furlong <furlongm@gmail.com>
#
# This file is part of Patchman.
#
# Patchman is free software: you can redistribute it and/or modify
# it under the terms of the GNU General Public License as published by
# the Free Software Foundation, version 3 only.
#
# Patchman is distributed in the hope that it will be useful,
# but WITHOUT ANY WARRANTY; without even the implied warranty of
# MERCHANTABILITY or FITNESS FOR A PARTICULAR PURPOSE.  See the
# GNU General Public License for more details.
#
# You should have received a copy of the GNU General Public License
# along with Patchman. If not, see <http://www.gnu.org/licenses/>
from os import getenv

import requests
import bz2
import magic
import zlib
import lzma
from datetime import datetime, timezone
from enum import Enum
from hashlib import md5, sha1, sha256, sha512
from requests.exceptions import HTTPError, Timeout, ConnectionError
from tenacity import retry, retry_if_exception_type, stop_after_attempt, wait_exponential
from time import time
from tqdm import tqdm

from patchman.signals import error_message, info_message, debug_message

<<<<<<< HEAD
http_proxy=getenv('http_proxy')
proxies = {
   'http': http_proxy,
   'https': http_proxy,
}
=======
from django.utils.timezone import make_aware
from django.utils.dateparse import parse_datetime
from django.conf import settings
>>>>>>> bb0fc18d


pbar = None
verbose = None
Checksum = Enum('Checksum', 'md5 sha sha1 sha256 sha512')


def get_verbosity():
    """ Get the global verbosity level
    """
    global verbose
    return verbose


def set_verbosity(value):
    """ Set the global verbosity level
    """
    global verbose
    verbose = value


def create_pbar(ptext, plength, ljust=35, **kwargs):
    """ Create a global progress bar if global verbose is True
    """
    global pbar, verbose
    if verbose and plength > 0:
        jtext = str(ptext).ljust(ljust)
        pbar = tqdm(total=plength, desc=jtext, position=0, leave=True, ascii=' >=')
        return pbar


def update_pbar(index, **kwargs):
    """ Update the global progress bar if global verbose is True
    """
    global pbar, verbose
    if verbose and pbar:
        pbar.update(n=index-pbar.n)
        if index >= pbar.total:
            pbar.close()
            pbar = None


def fetch_content(response, text='', ljust=35):
    """ Display a progress bar to fetch the request content if verbose is
        True. Otherwise, just return the request content
    """
    global verbose
    if not response:
        return
    if verbose:
        content_length = response.headers.get('content-length')
        if content_length:
            clen = int(content_length)
            create_pbar(text, clen, ljust)
            chunk_size = 16384
            i = 0
            data = b''
            for chunk in response.iter_content(chunk_size=chunk_size, decode_unicode=False):
                i += len(chunk)
                if i > clen:
                    update_pbar(clen)
                else:
                    update_pbar(i)
                data += chunk
            return data
        else:
            info_message.send(sender=None, text=text)
    return response.content


@retry(
    retry=retry_if_exception_type(HTTPError | Timeout | ConnectionResetError),
    stop=stop_after_attempt(4),
    wait=wait_exponential(multiplier=1, min=1, max=10),
    reraise=False,
)
def get_url(url, headers={}, params={}):
    """ Perform a http GET on a URL. Return None on error.
    """
    response = None
    try:
<<<<<<< HEAD
        res = requests.get(url,proxies=proxies, stream=True)
    except requests.exceptions.Timeout:
        error_message.send(sender=None, text='Timeout - {0!s}'.format(url))
=======
        debug_message.send(sender=None, text=f'Trying {url} headers:{headers} params:{params}')
        response = requests.get(url, headers=headers, params=params, stream=True, timeout=30)
        debug_message.send(sender=None, text=f'{response.status_code}: {response.headers}')
        if response.status_code in [403, 404]:
            return response
        response.raise_for_status()
>>>>>>> bb0fc18d
    except requests.exceptions.TooManyRedirects:
        error_message.send(sender=None, text=f'Too many redirects - {url}')
    except ConnectionError:
        error_message.send(sender=None, text=f'Connection error - {url}')
    return response


def response_is_valid(response):
    """ Check if a http response is valid
    """
    if response:
        return response.ok
    else:
        return False


def has_setting_of_type(setting_name, expected_type):
    """ Checks if the Django settings module has the specified attribute
        and if it is of the expected type
        Returns True if the setting exists and is of the expected type, False otherwise.
    """
    if not hasattr(settings, setting_name):
        return False
    setting_value = getattr(settings, setting_name)
    return isinstance(setting_value, expected_type)


def get_setting_of_type(setting_name, setting_type, default):
    """ Checks if the Django settings module has the specified attribute
        and if it is of the expected type
        Returns the value if the setting exists and is of the expected type, default otherwise.
    """
    if has_setting_of_type(setting_name, setting_type):
        setting_value = getattr(settings, setting_name)
        return setting_value
    else:
        return default


def gunzip(contents):
    """ gunzip contents in memory and return the data
    """
    try:
        wbits = zlib.MAX_WBITS | 32
        return zlib.decompress(contents, wbits)
    except zlib.error as e:
        error_message.send(sender=None, text='gunzip: ' + str(e))


def bunzip2(contents):
    """ bunzip2 contents in memory and return the data
    """
    try:
        bzip2data = bz2.decompress(contents)
        return bzip2data
    except IOError as e:
        if e == 'invalid data stream':
            error_message.send(sender=None, text='bunzip2: ' + e)
    except ValueError as e:
        if e == "couldn't find end of stream":
            error_message.send(sender=None, text='bunzip2: ' + e)


def unxz(contents):
    """ unxz contents in memory and return the data
    """
    try:
        xzdata = lzma.decompress(contents)
        return xzdata
    except lzma.LZMAError as e:
        error_message.send(sender=None, text='lzma: ' + e)


def extract(data, fmt):
    """ Extract the contents based on mimetype or file ending. Return the
        unmodified data if neither mimetype nor file ending matches, otherwise
        return the extracted contents.
    """
    try:
        mime = magic.from_buffer(data, mime=True)
    except AttributeError:
        # old python-magic API
        m = magic.open(magic.MAGIC_MIME)
        m.load()
        mime = m.buffer(data).split(';')[0]
    if mime == 'application/x-xz' or fmt.endswith('xz'):
        return unxz(data)
    elif mime == 'application/x-bzip2' or fmt.endswith('bz2'):
        return bunzip2(data)
    elif mime == 'application/gzip' or fmt.endswith('gz'):
        return gunzip(data)
    return data


def get_checksum(data, checksum_type):
    """ Returns the checksum of the data. Returns None otherwise.
    """
    if checksum_type == Checksum.sha or checksum_type == Checksum.sha1:
        checksum = get_sha1(data)
    elif checksum_type == Checksum.sha256:
        checksum = get_sha256(data)
    elif checksum_type == Checksum.sha512:
        checksum = get_sha512(data)
    elif checksum_type == Checksum.md5:
        checksum = get_md5(data)
    else:
        text = f'Unknown checksum type: {checksum_type}'
        error_message.send(sender=None, text=text)
    return checksum


def get_sha1(data):
    """ Return the sha1 checksum for data
    """
    return sha1(data).hexdigest()


def get_sha256(data):
    """ Return the sha256 checksum for data
    """
    return sha256(data).hexdigest()


def get_sha512(data):
    """ Return the sha512 checksum for data
    """
    return sha512(data).hexdigest()


def get_md5(data):
    """ Return the md5 checksum for data
    """
    return md5(data).hexdigest()


def is_epoch_time(timestamp):
    """ Checks if an integer is likely a valid epoch timestamp.
        Returns True if the integer is likely a valid epoch timestamp, False otherwise.
    """
    try:
        ts = int(timestamp)
    except ValueError:
        return False
    current_time = int(time())
    lower_bound = 0
    upper_bound = current_time + 3600 * 24 * 365  # up to a year in the future
    return lower_bound <= ts <= upper_bound


def tz_aware_datetime(date):
    """ Ensure a datetime is timezone-aware
        Returns the tz-aware datetime object
    """
    if isinstance(date, int) or is_epoch_time(date):
        parsed_date = datetime.fromtimestamp(int(date))
    elif isinstance(date, str):
        parsed_date = parse_datetime(date)
    else:
        parsed_date = date
    parsed_date = parsed_date.replace(tzinfo=timezone.utc)
    if not parsed_date.tzinfo:
        parsed_date = make_aware(parsed_date)
    return parsed_date


def get_datetime_now():
    """ Return the current timezone-aware datetime removing microseconds
    """
    return datetime.now().astimezone().replace(microsecond=0)<|MERGE_RESOLUTION|>--- conflicted
+++ resolved
@@ -31,17 +31,16 @@
 
 from patchman.signals import error_message, info_message, debug_message
 
-<<<<<<< HEAD
-http_proxy=getenv('http_proxy')
+http_proxy = getenv('http_proxy')
+http_proxy = getenv('https_proxy')
 proxies = {
    'http': http_proxy,
-   'https': http_proxy,
+   'https': https_proxy,
 }
-=======
+
 from django.utils.timezone import make_aware
 from django.utils.dateparse import parse_datetime
 from django.conf import settings
->>>>>>> bb0fc18d
 
 
 pbar = None
@@ -123,18 +122,12 @@
     """
     response = None
     try:
-<<<<<<< HEAD
-        res = requests.get(url,proxies=proxies, stream=True)
-    except requests.exceptions.Timeout:
-        error_message.send(sender=None, text='Timeout - {0!s}'.format(url))
-=======
         debug_message.send(sender=None, text=f'Trying {url} headers:{headers} params:{params}')
-        response = requests.get(url, headers=headers, params=params, stream=True, timeout=30)
+        response = requests.get(url, headers=headers, params=params, stream=True, proxies = proxies, timeout=30)
         debug_message.send(sender=None, text=f'{response.status_code}: {response.headers}')
         if response.status_code in [403, 404]:
             return response
         response.raise_for_status()
->>>>>>> bb0fc18d
     except requests.exceptions.TooManyRedirects:
         error_message.send(sender=None, text=f'Too many redirects - {url}')
     except ConnectionError:
