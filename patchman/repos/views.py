# Copyright 2012 VPAC, http://www.vpac.org
# Copyright 2013-2016 Marcus Furlong <furlongm@gmail.com>
#
# This file is part of Patchman.
#
# Patchman is free software: you can redistribute it and/or modify
# it under the terms of the GNU General Public License as published by
# the Free Software Foundation, version 3 only.
#
# Patchman is distributed in the hope that it will be useful,
# but WITHOUT ANY WARRANTY; without even the implied warranty of
# MERCHANTABILITY or FITNESS FOR A PARTICULAR PURPOSE.  See the
# GNU General Public License for more details.
#
# You should have received a copy of the GNU General Public License
# along with Patchman. If not, see <http://www.gnu.org/licenses/>

from django.shortcuts import get_object_or_404, render
from django.http import HttpResponseRedirect, HttpResponse
from django.contrib.auth.decorators import login_required
from django.core.paginator import Paginator, EmptyPage, PageNotAnInteger
from django.core.urlresolvers import reverse
from django.db.models import Q
from django.contrib import messages
from django.db import IntegrityError

from rest_framework import viewsets

from patchman.util.filterspecs import Filter, FilterBar
from patchman.hosts.models import HostRepo
from patchman.repos.models import Repository, Mirror, MirrorPackage
from patchman.operatingsystems.models import OSGroup
from patchman.arch.models import MachineArchitecture
from patchman.repos.forms import EditRepoForm, LinkRepoForm, CreateRepoForm, \
    EditMirrorForm
from patchman.repos.serializers import RepositorySerializer, \
    MirrorSerializer, MirrorPackageSerializer


@login_required
def repo_list(request):

    repos = Repository.objects.select_related().order_by('name')

    if 'repotype' in request.GET:
        repos = repos.filter(repotype=request.GET['repotype'])

    if 'arch' in request.GET:
        repos = repos.filter(arch=request.GET['arch'])

    if 'osgroup' in request.GET:
        repos = repos.filter(osgroup=request.GET['osgroup'])

    if 'security' in request.GET:
        security = request.GET['security'] == 'True'
        repos = repos.filter(security=security)

    if 'enabled' in request.GET:
        enabled = request.GET['enabled'] == 'True'
        repos = repos.filter(enabled=enabled)

    if 'package_id' in request.GET:
        repos = repos.filter(
            mirror__packages=int(request.GET['package_id']))

    if 'search' in request.GET:
        terms = request.GET['search'].lower()
        query = Q()
        for term in terms.split(' '):
            q = Q(name__icontains=term)
            query = query & q
        repos = repos.filter(query)
    else:
        terms = ''

    repos = repos.distinct()

    page_no = request.GET.get('page')
    paginator = Paginator(repos, 50)

    try:
        page = paginator.page(page_no)
    except PageNotAnInteger:
        page = paginator.page(1)
    except EmptyPage:
        page = paginator.page(paginator.num_pages)

    filter_list = []
    filter_list.append(
        Filter(
            request,
            'repotype',
            Repository.objects.values_list('repotype', flat=True).distinct()))
    filter_list.append(Filter(request,
                              'arch',
                              MachineArchitecture.objects.all()))
    filter_list.append(Filter(request, 'enabled', {False: 'No', True: 'Yes'}))
    filter_list.append(Filter(request, 'security', {False: 'No', True: 'Yes'}))
    filter_list.append(Filter(request, 'osgroup', OSGroup.objects.all()))
    filter_bar = FilterBar(request, filter_list)

    return render(request,
                  'repos/repo_list.html',
                  {'page': page,
                   'filter_bar': filter_bar,
                   'terms': terms}, )


@login_required
def mirror_list(request):

    def pre_reqs(arch, repotype):
        for mirror in mirrors:
            if mirror.repo.arch != arch:
                text = 'Not all mirror architectures are the same,'
                text += ' cannot link to or create repos'
                messages.info(request, text)
                return render(request,
                              'repos/mirror_with_repo_list.html',
                              {'page': page, 'checksum': checksum}, )

            if mirror.repo.repotype != repotype:
                text = 'Not all mirror repotypes are the same,'
                text += ' cannot link to or create repos'
                messages.info(request, text)
                return render(request,
                              'repos/mirror_with_repo_list.html',
                              {'page': page, 'checksum': checksum}, )
        return True

    def move_mirrors(repo):
        for mirror in mirrors:
            oldrepo = mirror.repo
            for hostrepo in HostRepo.objects.filter(repo=oldrepo):
                try:
                    hostrepo.repo = repo
                    hostrepo.save()
                except IntegrityError:
                    hostrepo.delete()
            mirror.repo = repo
            mirror.save()
            if oldrepo.mirror_set.count() == 0:
                oldrepo.delete()

    mirrors = Mirror.objects.select_related().order_by('file_checksum')

    checksum = None
    if 'checksum' in request.GET:
        checksum = request.GET['checksum']
    if 'checksum' in request.POST:
        checksum = request.POST['checksum']
    if checksum is not None:
        mirrors = mirrors.filter(file_checksum=checksum)

    if 'search' in request.GET:
        terms = request.GET['search'].lower()
        query = Q()
        for term in terms.split(' '):
            q = Q(url__icontains=term)
            query = query & q
        mirrors = mirrors.filter(query)
    else:
        terms = ''

    mirrors = mirrors.distinct()

    page_no = request.GET.get('page')
    paginator = Paginator(mirrors, 50)

    try:
        page = paginator.page(page_no)
    except PageNotAnInteger:
        page = paginator.page(1)
    except EmptyPage:
        page = paginator.page(paginator.num_pages)

    if request.method == 'POST':
        arch = mirrors[0].repo.arch
        repotype = mirrors[0].repo.repotype

        enabled = mirrors[0].repo.enabled
        security = mirrors[0].repo.security

        create_form = CreateRepoForm(request.POST, prefix='create', arch=arch,
                                     repotype=repotype)
        if create_form.is_valid():
            repo = create_form.save(commit=False)
            repo.arch = create_form.arch
            repo.repotype = create_form.repotype
            repo.enabled = enabled
            repo.security = security
            repo.save()
            move_mirrors(repo)
            text = 'Mirrors linked to new Repository {0!s}'.format(repo)
            messages.info(request, text)
            return HttpResponseRedirect(repo.get_absolute_url())

        link_form = LinkRepoForm(request.POST, prefix='link')
        if link_form.is_valid():
            repo = link_form.cleaned_data['name']
            move_mirrors(repo)
            text = 'Mirrors linked to Repository {0!s}'.format(repo)
            messages.info(request, text)
            return HttpResponseRedirect(repo.get_absolute_url())
    else:
        if 'checksum' in request.GET and mirrors:
            arch = mirrors[0].repo.arch
            repotype = mirrors[0].repo.repotype
            prereqs = pre_reqs(arch, repotype)
            if not prereqs:
                return prereqs
            else:
                link_form = LinkRepoForm(prefix='link')
                create_form = CreateRepoForm(prefix='create')
                return render(request,
                              'repos/mirror_with_repo_list.html',
                              {'page': page,
                               'link_form': link_form,
                               'create_form': create_form,
                               'checksum': checksum}, )
    return render(request,
                  'repos/mirror_list.html',
                  {'page': page}, )


@login_required
def mirror_detail(request, mirror_id):
    mirror = get_object_or_404(Mirror, id=mirror_id)
    return render(request,
                  'repos/mirror_detail.html',
                  {'mirror': mirror}, )


@login_required
def mirror_delete(request, mirror_id):
    mirror = get_object_or_404(Mirror, id=mirror_id)

    if request.method == 'POST':
        if 'delete' in request.POST:
            mirror.delete()
            text = 'Mirror {0!s} has been deleted'.format(mirror)
            messages.info(request, text)
            return HttpResponseRedirect(reverse('mirror_list'))
        elif 'cancel' in request.POST:
            return HttpResponseRedirect(reverse('mirror_detail',
                                                args=[mirror_id]))

    return render(request,
                  'repos/mirror_delete.html',
                  {'mirror': mirror}, )


@login_required
def mirror_edit(request, mirror_id):

    mirror = get_object_or_404(Mirror, id=mirror_id)

    if request.method == 'POST':
        if 'save' in request.POST:
            edit_form = EditMirrorForm(request.POST, instance=mirror)
            if edit_form.is_valid():
                mirror = edit_form.save()
                mirror.save()
                text = 'Saved changes to Mirror {0!s}'.format(mirror)
                messages.info(request, text)
                return HttpResponseRedirect(mirror.get_absolute_url())
            else:
                mirror = get_object_or_404(Mirror, id=mirror_id)
        elif 'cancel' in request.POST:
            return HttpResponseRedirect(reverse('mirror_detail',
                                                args=[mirror_id]))
    else:
        edit_form = EditMirrorForm(instance=mirror)

    return render(request,
                  'repos/mirror_edit.html',
                  {'mirror': mirror, 'edit_form': edit_form}, )


@login_required
def repo_detail(request, repo_id):

    repo = get_object_or_404(Repository, id=repo_id)

    return render(request,
                  'repos/repo_detail.html',
                  {'repo': repo}, )


@login_required
def repo_edit(request, repo_id):

    repo = get_object_or_404(Repository, id=repo_id)

    if request.method == 'POST':
        if 'save' in request.POST:
            edit_form = EditRepoForm(request.POST, instance=repo)
            if edit_form.is_valid():
                repo = edit_form.save()
                repo.save()
                mirrors = edit_form.cleaned_data['mirrors']
                for mirror in mirrors:
                    mirror.repo = repo
                    mirror.save()
                if repo.enabled:
                    repo.enable()
                else:
                    repo.disable()
                text = 'Saved changes to Repository {0!s}'.format(repo)
                messages.info(request, text)
                return HttpResponseRedirect(repo.get_absolute_url())
            else:
                repo = get_object_or_404(Repository, id=repo_id)
        elif 'cancel' in request.POST:
            return HttpResponseRedirect(reverse('repo_detail',
                                                args=[repo_id]))
    else:
        edit_form = EditRepoForm(instance=repo)
        edit_form.initial['mirrors'] = repo.mirror_set.all()

    return render(request,
                  'repos/repo_edit.html',
                  {'repo': repo, 'edit_form': edit_form}, )


@login_required
def repo_delete(request, repo_id):

    repo = get_object_or_404(Repository, id=repo_id)

    if request.method == 'POST':
        if 'delete' in request.POST:
            for mirror in repo.mirror_set.all():
                mirror.delete()
            repo.delete()
            text = 'Repository {0!s} has been deleted'.format(repo)
            messages.info(request, text)
            return HttpResponseRedirect(reverse('repo_list'))
        elif 'cancel' in request.POST:
            return HttpResponseRedirect(reverse('repo_detail', args=[repo_id]))

    return render(request,
                  'repos/repo_delete.html',
                  {'repo': repo}, )


@login_required
def repo_toggle_enabled(request, repo_id):

    repo = get_object_or_404(Repository, id=repo_id)
    if repo.enabled:
        repo.enabled = False
        status = 'disabled'
    else:
        repo.enabled = True
        status = 'enabled'
    repo.save()
    if request.is_ajax():
        return HttpResponse(status=204)
    else:
        text = 'Repository {0!s} has been {1!s}'.format(repo, status)
        messages.info(request, text)
        return HttpResponseRedirect(reverse('repo_detail',
                                            args=[repo_id]))


@login_required
def repo_toggle_security(request, repo_id):

    repo = get_object_or_404(Repository, id=repo_id)
<<<<<<< HEAD
    if repo.security:
        repo.security = False
        sectype = 'non-security'
    else:
        repo.security = True
        sectype = 'security'
    repo.save()
    if request.is_ajax():
        return HttpResponse(status=204)
    else:
        text = 'Repository {0!s} has been marked'.format(repo)
        text += ' as a {0!s} update repo'.format(sectype)
        messages.info(request, text)
        return HttpResponseRedirect(reverse('repo_detail',
                                            args=[repo_id]))
=======

    if request.method == 'POST':
        if 'disablesec' in request.POST:
            repo.security = False
            repo.save()
            if request.is_ajax():
                return HttpResponse(status=204)
            else:
                text = 'Repository %s has been marked as a non-security' % repo
                text += ' repo'
                messages.info(request, text)
                return HttpResponseRedirect(reverse('repo_detail',
                                                    args=[repo_id]))
        elif 'cancel' in request.POST:
            return HttpResponseRedirect(reverse('repo_detail',
                                                args=[repo_id]))

    return render(request,
                  'repos/repo_endisablesec.html',
                  {'repo': repo, 'enable': False}, )


#@login_required
class RepositoryViewSet(viewsets.ModelViewSet):
    """
    API endpoint that allows repositories to be viewed or edited.
    """
    queryset = Repository.objects.all()
    serializer_class = RepositorySerializer


#@login_required
class MirrorViewSet(viewsets.ModelViewSet):
    """
    API endpoint that allows mirrors to be viewed or edited.
    """
    queryset = Mirror.objects.all()
    serializer_class = MirrorSerializer


#@login_required
class MirrorPackageViewSet(viewsets.ModelViewSet):
    """
    API endpoint that allows mirror packages to be viewed or edited.
    """
    queryset = MirrorPackage.objects.all()
    serializer_class = MirrorPackageSerializer
>>>>>>> 990799dc
<|MERGE_RESOLUTION|>--- conflicted
+++ resolved
@@ -368,7 +368,6 @@
 def repo_toggle_security(request, repo_id):
 
     repo = get_object_or_404(Repository, id=repo_id)
-<<<<<<< HEAD
     if repo.security:
         repo.security = False
         sectype = 'non-security'
@@ -384,27 +383,6 @@
         messages.info(request, text)
         return HttpResponseRedirect(reverse('repo_detail',
                                             args=[repo_id]))
-=======
-
-    if request.method == 'POST':
-        if 'disablesec' in request.POST:
-            repo.security = False
-            repo.save()
-            if request.is_ajax():
-                return HttpResponse(status=204)
-            else:
-                text = 'Repository %s has been marked as a non-security' % repo
-                text += ' repo'
-                messages.info(request, text)
-                return HttpResponseRedirect(reverse('repo_detail',
-                                                    args=[repo_id]))
-        elif 'cancel' in request.POST:
-            return HttpResponseRedirect(reverse('repo_detail',
-                                                args=[repo_id]))
-
-    return render(request,
-                  'repos/repo_endisablesec.html',
-                  {'repo': repo, 'enable': False}, )
 
 
 #@login_required
@@ -431,5 +409,4 @@
     API endpoint that allows mirror packages to be viewed or edited.
     """
     queryset = MirrorPackage.objects.all()
-    serializer_class = MirrorPackageSerializer
->>>>>>> 990799dc
+    serializer_class = MirrorPackageSerializer