# Django settings for patchman project.

# Build paths inside the project like this: os.path.join(BASE_DIR, ...)
import os
BASE_DIR = os.path.dirname(os.path.abspath(__file__))
PROJECT_DIR = BASE_DIR

DEBUG = False
ALLOWED_HOSTS = ['127.0.0.1']

ADMINS = ()

# Local time zone for this installation. Choices can be found here:
# http://en.wikipedia.org/wiki/List_of_tz_zones_by_name
# although not all choices may be available on all operating systems.
# On Unix systems, a value of None will cause Django to use the same
# timezone as the operating system.
# If running in a Windows environment this must be set to the same as your
# system time zone.
TIME_ZONE = 'Australia/Melbourne'

# Language code for this installation. All choices can be found here:
# http://www.i18nguy.com/unicode/language-identifiers.html
LANGUAGE_CODE = 'en-au'

SITE_ID = 1

# If you set this to False, Django will make some optimizations so as not
# to load the internationalization machinery.
USE_I18N = True

# If you set this to False, Django will not format dates, numbers and
# calendars according to the current locale
USE_L10N = True

ROOT_URLCONF = 'patchman.urls'

TEMPLATES = [
    {
        'BACKEND': 'django.template.backends.django.DjangoTemplates',
        'DIRS': [
        ],
        'APP_DIRS': True,
        'OPTIONS': {
            'context_processors': [
                'django.contrib.auth.context_processors.auth',
                'django.template.context_processors.debug',
                'django.template.context_processors.i18n',
                'django.template.context_processors.media',
                'django.template.context_processors.static',
                'django.template.context_processors.tz',
                'django.contrib.messages.context_processors.messages',
                'django.template.context_processors.request',
            ],
            'debug': DEBUG,
        },
    },
]

MIDDLEWARE_CLASSES = (
    'django.middleware.common.CommonMiddleware',
    'django.contrib.sessions.middleware.SessionMiddleware',
    'django.contrib.auth.middleware.AuthenticationMiddleware',
    'django.middleware.csrf.CsrfViewMiddleware',
    'django.contrib.messages.middleware.MessageMiddleware',

)

DEFAULT_APPS = (
    'django.contrib.auth',
    'django.contrib.contenttypes',
    'django.contrib.humanize',
    'django.contrib.sessions',
    'django.contrib.sites',
    'django.contrib.messages',
    'django.contrib.admin',
    'django.contrib.admindocs',
    'django.contrib.staticfiles',
)

THIRD_PARTY_APPS = (
    'django_extensions',
    'tagging',
<<<<<<< HEAD
    'bootstrap3',
=======
    'rest_framework',
>>>>>>> 67a46218
)

LOCAL_APPS = (
    'patchman.hosts',
    'patchman.domains',
    'patchman.operatingsystems',
    'patchman.packages',
    'patchman.repos',
    'patchman.arch',
    'patchman.reports',
    'patchman.util',
)

<<<<<<< HEAD
BROKER_HOST = 'localhost'
=======
REST_FRAMEWORK = {
    'DEFAULT_PERMISSION_CLASSES': ('rest_framework.permissions.IsAdminUser',),
    'PAGE_SIZE': 10
}

BROKER_HOST = "localhost"
>>>>>>> 67a46218
BROKER_PORT = 5672
BROKER_USER = 'guest'
BROKER_PASSWORD = 'guest'
BROKER_VHOST = '/'

try:
    import djcelery
except ImportError:
    USE_ASYNC_PROCESSING = False
else:
    THIRD_PARTY_APPS += ('djcelery',)
    USE_ASYNC_PROCESSING = True
    djcelery.setup_loader()

LOGIN_REDIRECT_URL = '/'
LOGOUT_REDIRECT_URL = '/login/'
LOGIN_URL = '/login/'

# URL prefix for static files.
STATIC_URL = '/patchman_media/'

# Additional dirs where the media should be copied from
STATICFILES_DIRS = ('/usr/share/patchman/media/',)

# Absolute path to the directory static files should be collected to.
STATIC_ROOT = '/var/lib/patchman/media/'

TEST_RUNNER = 'django.test.runner.DiscoverRunner'

try:
    from .local_settings import *
except ImportError:
    exec(compile(open('/etc/patchman/settings.py').read(),
                 '/etc/patchman/settings.py', 'exec'))

MANAGERS = ADMINS
INSTALLED_APPS = DEFAULT_APPS + THIRD_PARTY_APPS + LOCAL_APPS<|MERGE_RESOLUTION|>--- conflicted
+++ resolved
@@ -81,11 +81,8 @@
 THIRD_PARTY_APPS = (
     'django_extensions',
     'tagging',
-<<<<<<< HEAD
     'bootstrap3',
-=======
     'rest_framework',
->>>>>>> 67a46218
 )
 
 LOCAL_APPS = (
@@ -99,16 +96,12 @@
     'patchman.util',
 )
 
-<<<<<<< HEAD
-BROKER_HOST = 'localhost'
-=======
 REST_FRAMEWORK = {
     'DEFAULT_PERMISSION_CLASSES': ('rest_framework.permissions.IsAdminUser',),
     'PAGE_SIZE': 10
 }
 
-BROKER_HOST = "localhost"
->>>>>>> 67a46218
+BROKER_HOST = 'localhost'
 BROKER_PORT = 5672
 BROKER_USER = 'guest'
 BROKER_PASSWORD = 'guest'
