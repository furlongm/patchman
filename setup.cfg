[bdist_rpm]
doc_files = README.md AUTHORS COPYING INSTALL.md
install-script = scripts/rpm-install.sh
post-install = scripts/rpm-post-install.sh
<<<<<<< HEAD
requires = python36 >= 3.6
    python3-django >= 2.2.9
    python3-django-tagging
    python3-django-extensions
    python3-django-bootstrap3
    python3-django-rest-framework
    python3-debian
    python3-rpm
    python3-progressbar
=======
requires = /usr/bin/python3
    python3-django >= 2.2.9
    python3-django-tagging
    python3-django-extensions
    django-bootstrap3
    python3-django-rest-framework
    python3-debian
    python3-rpm
    python3-progressbar2
>>>>>>> 12ae8693
    python3-lxml
    python3-defusedxml
    python3-requests
    python3-colorama
    python3-magic
    python3-humanize
<<<<<<< HEAD
=======
    memcached
    python3-memcached
    python3-mod_wsgi
    python3-importlib-metadata
    policycoreutils-python-utils
>>>>>>> 12ae8693
    httpd

[install]
optimize=1<|MERGE_RESOLUTION|>--- conflicted
+++ resolved
@@ -2,17 +2,6 @@
 doc_files = README.md AUTHORS COPYING INSTALL.md
 install-script = scripts/rpm-install.sh
 post-install = scripts/rpm-post-install.sh
-<<<<<<< HEAD
-requires = python36 >= 3.6
-    python3-django >= 2.2.9
-    python3-django-tagging
-    python3-django-extensions
-    python3-django-bootstrap3
-    python3-django-rest-framework
-    python3-debian
-    python3-rpm
-    python3-progressbar
-=======
 requires = /usr/bin/python3
     python3-django >= 2.2.9
     python3-django-tagging
@@ -22,21 +11,17 @@
     python3-debian
     python3-rpm
     python3-progressbar2
->>>>>>> 12ae8693
     python3-lxml
     python3-defusedxml
     python3-requests
     python3-colorama
     python3-magic
     python3-humanize
-<<<<<<< HEAD
-=======
     memcached
     python3-memcached
     python3-mod_wsgi
     python3-importlib-metadata
     policycoreutils-python-utils
->>>>>>> 12ae8693
     httpd
 
 [install]
